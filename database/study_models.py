--- conflicted
+++ resolved
@@ -166,68 +166,4 @@
     # Consent sections
     consent_sections = JSONTextField(default=DEFAULT_CONSENT_SECTIONS_JSON)
 
-<<<<<<< HEAD
-    study = models.OneToOneField('Study', on_delete=models.PROTECT, related_name='device_settings')
-
-
-class DashboardColorSetting(AbstractModel):
-    """ Database model, details of color settings point at this model. """
-    data_type = models.CharField(max_length=32)
-    study = models.ForeignKey("Study", on_delete=models.PROTECT, related_name="dashboard_colors")
-
-    class Meta:
-        # only one of these color settings per-study-per-data type
-        unique_together = (("data_type", "study"),)
-
-    def get_dashboard_color_settings(self) -> dict:
-        # return a (json serializable) dict of a dict of the gradient and a list of dicts for
-        # the inflection points.
-
-        # Safely/gracefully access the gradient's one-to-one field.
-        try:
-            gradient = {
-                "color_range_min": self.gradient.color_range_min,
-                "color_range_max": self.gradient.color_range_max,
-            }
-        except DashboardGradient.DoesNotExist:
-            gradient = {}
-
-        return {
-            "gradient": gradient,
-            "inflections": list(self.inflections.values("operator", "inflection_point")),
-        }
-
-    def gradient_exists(self):
-        try:
-            if self.gradient:
-                return True
-        except DashboardGradient.DoesNotExist:
-            # this means that the dashboard gradieint does not exist in the database
-            return False
-
-
-class DashboardGradient(AbstractModel):
-    # It should be the case that there is only one gradient per DashboardColorSettings
-    dashboard_color_setting = models.OneToOneField(
-        DashboardColorSetting, on_delete=models.PROTECT, related_name="gradient", unique=True,
-    )
-
-    # By setting both of these to 0 the frontend will automatically use tha biggest and smallest
-    # values on the current page.
-    color_range_min = models.IntegerField(default=0)
-    color_range_max = models.IntegerField(default=0)
-
-
-class DashboardInflection(AbstractModel):
-    # an inflection corresponds to a flag value that has an operator to display a "flag" on the dashboard front end
-    dashboard_color_setting = models.ForeignKey(
-        DashboardColorSetting, on_delete=models.PROTECT, related_name="inflections"
-    )
-
-    # these are a mathematical operator and a numerical "inflection point"
-    # no default for the operator, default of 0 is safe.
-    operator = models.CharField(max_length=1)
-    inflection_point = models.IntegerField(default=0)
-=======
-    study = models.OneToOneField('Study', on_delete=models.PROTECT, related_name='device_settings')
->>>>>>> dabe67a5
+    study = models.OneToOneField('Study', on_delete=models.PROTECT, related_name='device_settings')