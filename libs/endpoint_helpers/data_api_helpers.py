--- conflicted
+++ resolved
@@ -59,10 +59,7 @@
                 # orjson.Fragment is orjson's mechanism to pass ...subsegments? that are already
                 # json encoded. This causes the output json to be an object, not a json string,
                 # (And it's faster and avoids a bytes -> string -> bytes conversion.)
-<<<<<<< HEAD
                 row["device_status"] = orjson.Fragment(decompress(device_status))
-=======
-                row["device_status"] = orjson.Fragment(zstd.decompress(device_status))
 
 
 def participant_archived_event_dict(p: Participant, tz: tzinfo) -> dict:
@@ -105,5 +102,4 @@
                 "push_rejected": not (status == MESSAGE_SEND_SUCCESS), # could push into db....
             }
         )
-    return dict(jsonable_data)
->>>>>>> ae291bfb
+    return dict(jsonable_data)