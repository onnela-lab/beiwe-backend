--- conflicted
+++ resolved
@@ -1,12 +1,6 @@
 import json
 from os import path
-<<<<<<< HEAD
-from typing import Dict, List
-
-from django.contrib import messages
-=======
 from typing import Dict, List, Union
->>>>>>> 746bea2e
 
 from constants.copy_study_constants import (ABSOLUTE_SCHEDULE_KEY, DEVICE_SETTINGS_KEY,
     INTERVENTIONS_KEY, NEVER_EXPORT_THESE, RELATIVE_SCHEDULE_KEY, STUDY_KEY, SURVEY_CONTENT_KEY,
@@ -16,7 +10,6 @@
     WeeklySchedule)
 from database.study_models import Study
 from database.survey_models import Survey
-from libs.internal_types import BeiweHttpRequest
 from libs.push_notification_helpers import repopulate_all_survey_scheduled_events
 
 
@@ -71,28 +64,6 @@
     return path.splitext(filename)[1].lower() == '.json'
 
 
-<<<<<<< HEAD
-def copy_existing_study(request: BeiweHttpRequest, new_study: Study, old_study: Study):
-    """ Copy logic for an existing study.  This study cannot have users, so we don't need to
-    run the repopulate logics. """
-    # get, drop the foreign key.
-    old_device_settings = old_study.device_settings.as_dict()
-    old_device_settings.pop(STUDY_KEY)
-    msg = update_device_settings(request, old_device_settings, new_study, old_study.name)
-
-    surveys_to_copy = []
-    for survey in old_study.surveys.all():
-        survey_as_dict = survey.as_dict()
-
-        # purge and then special case purge
-        purge_unnecessary_fields(survey_as_dict)
-        survey_as_dict.pop(STUDY_KEY, None)
-
-        # survey timings information
-        survey_as_dict[WEEKLY_SCHEDULE_KEY] = survey.weekly_timings()
-        survey_as_dict[ABSOLUTE_SCHEDULE_KEY] = survey.absolute_timings()
-        survey_as_dict[RELATIVE_SCHEDULE_KEY] = survey.relative_timings()
-=======
 def copy_study_from_json(
     new_study: Study, old_device_settings: dict, surveys_to_copy: List[dict], interventions: List[str]
 ):
@@ -102,7 +73,6 @@
         if STUDY_KEY in old_device_settings:
             old_device_settings.pop(STUDY_KEY)
         update_device_settings(old_device_settings, new_study)
->>>>>>> 746bea2e
 
     if interventions:
         # The "key" value for intervention on relative survey schedule exports is the name,
@@ -113,36 +83,22 @@
                 for name in interventions if name not in extant_interventions]
         )
 
-<<<<<<< HEAD
-    msg += " \n" + add_new_surveys(request, surveys_to_copy, new_study, old_study.name)
-    messages.success(request, msg)
-
-
-def update_device_settings(request: BeiweHttpRequest, new_device_settings, study, filename):
-=======
     if surveys_to_copy:
         add_new_surveys(new_study, surveys_to_copy)
 
 
 def update_device_settings(new_device_settings: dict, study: Study):
->>>>>>> 746bea2e
     """ Takes the provided loaded json serialization of a study's device settings and
     updates the provided study's device settings.  Handles the cases of different legacy
     serialization of the consent_sections parameter. """
     purge_unnecessary_fields(new_device_settings)
 
-<<<<<<< HEAD
-    if request.POST.get('device_settings', None) == 'true':
-        # Don't copy the PK to the device settings to be updated
-        purge_unnecessary_fields(new_device_settings)
-=======
     # ah, it looks like the bug we had was that you can just send dictionary directly
     # into a textfield and it uses the __repr__ or __str__ or __unicode__ function, causing
     # weirdnesses if as_unpacked_native_python is called because json does not want to use double quotes.
     if isinstance(new_device_settings['consent_sections'], dict):
         new_device_settings['consent_sections'] = json.dumps(new_device_settings['consent_sections'])
     study.device_settings.update(**new_device_settings)
->>>>>>> 746bea2e
 
 
 def schedules_bug_type_check(weekly_schedules, absolute_schedules, relative_schedules):
@@ -152,13 +108,6 @@
     assert isinstance(absolute_schedules, (list, NoneType)), f"absolute_schedule was a {type(absolute_schedules)}."
     assert isinstance(relative_schedules, (list, NoneType)), f"relative_schedule was a {type(relative_schedules)}."
 
-<<<<<<< HEAD
-def add_new_surveys(request: BeiweHttpRequest, new_survey_settings: List[Dict], study: Study, filename: str):
-    # surveys are always provided, there is a checkbox about whether to import them
-    if request.POST.get('surveys', None) != 'true':
-        return "Copied 0 Surveys and 0 Audio Surveys from %s to %s." % (filename, study.name)
-=======
->>>>>>> 746bea2e
 
 def add_new_surveys(study: Study, new_survey_settings: List[Dict]):
     for survey_settings in new_survey_settings:
