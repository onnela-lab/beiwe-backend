--- conflicted
+++ resolved
@@ -6,15 +6,10 @@
 from django.urls import path as simplepath
 
 from api import (admin_api, copy_study_api, dashboard_api, data_access_api, mobile_api,
-<<<<<<< HEAD
     other_data_apis, participant_administration, push_notifications_api, study_api, survey_api,
     tableau_api)
-=======
-    other_researcher_apis, participant_administration, push_notifications_api, study_api,
-    survey_api, tableau_api)
 from config.settings import ENABLE_EXPERIMENTS
 from constants.common_constants import RUNNING_TESTS
->>>>>>> 90349760
 from constants.url_constants import (IGNORE, LOGIN_REDIRECT_IGNORE, LOGIN_REDIRECT_SAFE, SAFE,
     urlpatterns)
 from pages import (admin_pages, data_access_web_form, forest_pages, login_pages, mobile_pages,
